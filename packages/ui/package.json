{
<<<<<<< HEAD
  "name": "@repo/ui",
  "version": "0.0.0",
  "type": "module",
  "engines": {
    "node": ">=22.12.0 <23"
  },
  "main": "./dist/index.js",
  "module": "./dist/index.js",
  "types": "./dist/index.d.ts",
  "scripts": {
    "build": "svelte-package -o dist",
    "dev": "svelte-package -o dist --watch",
    "check": "svelte-check --tsconfig ./tsconfig.json",
    "check:watch": "svelte-check --tsconfig ./tsconfig.json --watch",
    "test": "vitest run --passWithNoTests",
    "test:ui": "vitest --ui",
    "test:run": "vitest run",
    "test:watch": "vitest --watch",
    "test:coverage": "vitest run --coverage",
    "test:components": "vitest run src/test/*.test.ts",
    "lint": "eslint .",
    "format": "prettier --write ."
  },
  "exports": {
    ".": {
      "types": "./dist/index.d.ts",
      "svelte": "./dist/index.js",
      "default": "./dist/index.js"
    },
    "./types": {
      "types": "./dist/types/index.d.ts",
      "default": "./dist/types/index.js"
    },
    "./primitives": {
      "types": "./dist/primitives/index.d.ts",
      "svelte": "./dist/primitives/index.js",
      "default": "./dist/primitives/index.js"
    },
    "./styles/tokens.css": "./src/styles/tokens.css",
    "./styles/semantic.css": "./src/styles/semantic.css",
    "./styles/utilities.css": "./src/styles/utilities.css",
    "./styles/base.css": "./src/styles/base.css",
    "./styles/components.css": "./src/styles/components.css"
  },
  "files": [
    "dist",
    "src/styles",
    "!dist/**/*.test.*",
    "!dist/**/*.spec.*"
  ],
  "peerDependencies": {
    "@sveltejs/kit": "^2.0.0",
    "svelte": "^5.0.0",
    "@stripe/stripe-js": "^7.8.0",
    "@supabase/supabase-js": "^2.56.0"
  },
  "devDependencies": {
    "@repo/testing": "workspace:*",
    "@melt-ui/pp": "^0.3.2",
    "@sveltejs/adapter-auto": "^4.0.0",
    "@sveltejs/kit": "^2.37.1",
    "@sveltejs/package": "^2.5.0",
    "@sveltejs/vite-plugin-svelte": "^6.1.4",
    "@testing-library/jest-dom": "^6.4.0",
    "@testing-library/svelte": "^5.2.8",
    "@testing-library/user-event": "^14.5.0",
    "@types/node": "^22.0.0",
    "@vitest/ui": "^3.2.4",
    "c8": "^9.1.0",
    "eslint": "^9.0.0",
    "jsdom": "^24.0.0",
    "prettier": "^3.3.0",
    "svelte": "^5.38.7",
    "svelte-check": "^4.0.0",
    "typescript": "^5.8.2",
    "vite": "^7.1.4",
    "vitest": "^3.2.4"
  },
  "dependencies": {
    "@melt-ui/svelte": "^0.86.6",
    "@repo/database": "workspace:*",
    "@repo/i18n": "workspace:*",
    "bits-ui": "^2.9.6",
    "clsx": "^2.1.1",
    "tailwind-merge": "^3.3.1",
    "tailwind-variants": "^3.1.0",
    "tslib": "^2.7.0"
  }
=======
    "name":  "@repo/ui",
    "version":  "0.0.0",
    "type":  "module",
    "engines":  {
                    "node":  "\u003e=22.12.0 \u003c23"
                },
    "main":  "./dist/index.js",
    "module":  "./dist/index.js",
    "types":  "./dist/index.d.ts",
    "scripts":  {
                    "build":  "svelte-package -o dist",
                    "dev":  "svelte-package -o dist --watch",
                    "check":  "svelte-check --tsconfig ./tsconfig.json",
                    "check:watch":  "svelte-check --tsconfig ./tsconfig.json --watch",
                    "test":  "vitest run --passWithNoTests",
                    "test:ui":  "vitest --ui",
                    "test:run":  "vitest run",
                    "test:watch":  "vitest --watch",
                    "test:coverage":  "vitest run --coverage",
                    "test:components":  "vitest run src/test/*.test.ts",
                    "lint":  "eslint .",
                    "format":  "prettier --write ."
                },
    "exports":  {
                    ".":  {
                              "types":  "./dist/index.d.ts",
                              "svelte":  "./src/lib/index.ts",
                              "default":  "./dist/index.js"
                          },
                    "./types":  {
                                    "types":  "./dist/types/index.d.ts",
                                    "default":  "./dist/types/index.js"
                                },
                    "./primitives":  {
                                         "types":  "./dist/primitives/index.d.ts",
                                         "svelte":  "./src/lib/primitives/index.ts",
                                         "default":  "./dist/primitives/index.js"
                                     },
                    "./primitives/toast":  {
                                               "types":  "./dist/primitives/toast/index.d.ts",
                                               "svelte":  "./src/lib/primitives/toast/index.ts",
                                               "default":  "./dist/primitives/toast/index.js"
                                           },
                    "./styles/tokens.css":  "./src/styles/tokens.css",
                    "./styles/semantic.css":  "./src/styles/semantic.css",
                    "./styles/utilities.css":  "./src/styles/utilities.css",
                    "./styles/base.css":  "./src/styles/base.css",
                    "./styles/components.css":  "./src/styles/components.css"
                },
    "files":  [
                  "dist",
                  "src/styles",
                  "!dist/**/*.test.*",
                  "!dist/**/*.spec.*"
              ],
    "peerDependencies":  {
                             "@sveltejs/kit":  "^2.0.0",
                             "svelte":  "^5.0.0",
                             "@stripe/stripe-js":  "^7.8.0",
                             "@supabase/supabase-js":  "^2.56.0"
                         },
    "devDependencies":  {
                            "@melt-ui/pp":  "^0.3.2",
                            "@sveltejs/adapter-auto":  "^4.0.0",
                            "@sveltejs/kit":  "^2.36.2",
                            "@sveltejs/package":  "^2.5.0",
                            "@sveltejs/vite-plugin-svelte":  "^6.1.4",
                            "@testing-library/jest-dom":  "^6.4.0",
                            "@testing-library/svelte":  "^5.2.8",
                            "@testing-library/user-event":  "^14.5.0",
                            "@types/node":  "^22.0.0",
                            "@vitest/ui":  "^3.2.4",
                            "c8":  "^9.1.0",
                            "eslint":  "^9.31.0",
                            "jsdom":  "^24.0.0",
                            "prettier":  "^3.6.0",
                            "svelte":  "^5.36.12",
                            "svelte-check":  "^4.0.0",
                            "typescript":  "^5.8.2",
                            "vite":  "^7.1.2",
                            "vitest":  "^3.2.4"
                        },
    "dependencies":  {
                         "@melt-ui/svelte":  "^0.86.6",
                         "@repo/database":  "workspace:*",
                         "@repo/i18n":  "workspace:*",
                         "bits-ui":  "^2.9.6",
                         "clsx":  "^2.1.1",
                         "tailwind-merge":  "^3.3.1",
                         "tailwind-variants":  "^3.1.0",
                         "tslib":  "^2.7.0",
                         "zod":  "^3.22.4"
                     }
>>>>>>> 99dc82bc
}<|MERGE_RESOLUTION|>--- conflicted
+++ resolved
@@ -1,94 +1,4 @@
 {
-<<<<<<< HEAD
-  "name": "@repo/ui",
-  "version": "0.0.0",
-  "type": "module",
-  "engines": {
-    "node": ">=22.12.0 <23"
-  },
-  "main": "./dist/index.js",
-  "module": "./dist/index.js",
-  "types": "./dist/index.d.ts",
-  "scripts": {
-    "build": "svelte-package -o dist",
-    "dev": "svelte-package -o dist --watch",
-    "check": "svelte-check --tsconfig ./tsconfig.json",
-    "check:watch": "svelte-check --tsconfig ./tsconfig.json --watch",
-    "test": "vitest run --passWithNoTests",
-    "test:ui": "vitest --ui",
-    "test:run": "vitest run",
-    "test:watch": "vitest --watch",
-    "test:coverage": "vitest run --coverage",
-    "test:components": "vitest run src/test/*.test.ts",
-    "lint": "eslint .",
-    "format": "prettier --write ."
-  },
-  "exports": {
-    ".": {
-      "types": "./dist/index.d.ts",
-      "svelte": "./dist/index.js",
-      "default": "./dist/index.js"
-    },
-    "./types": {
-      "types": "./dist/types/index.d.ts",
-      "default": "./dist/types/index.js"
-    },
-    "./primitives": {
-      "types": "./dist/primitives/index.d.ts",
-      "svelte": "./dist/primitives/index.js",
-      "default": "./dist/primitives/index.js"
-    },
-    "./styles/tokens.css": "./src/styles/tokens.css",
-    "./styles/semantic.css": "./src/styles/semantic.css",
-    "./styles/utilities.css": "./src/styles/utilities.css",
-    "./styles/base.css": "./src/styles/base.css",
-    "./styles/components.css": "./src/styles/components.css"
-  },
-  "files": [
-    "dist",
-    "src/styles",
-    "!dist/**/*.test.*",
-    "!dist/**/*.spec.*"
-  ],
-  "peerDependencies": {
-    "@sveltejs/kit": "^2.0.0",
-    "svelte": "^5.0.0",
-    "@stripe/stripe-js": "^7.8.0",
-    "@supabase/supabase-js": "^2.56.0"
-  },
-  "devDependencies": {
-    "@repo/testing": "workspace:*",
-    "@melt-ui/pp": "^0.3.2",
-    "@sveltejs/adapter-auto": "^4.0.0",
-    "@sveltejs/kit": "^2.37.1",
-    "@sveltejs/package": "^2.5.0",
-    "@sveltejs/vite-plugin-svelte": "^6.1.4",
-    "@testing-library/jest-dom": "^6.4.0",
-    "@testing-library/svelte": "^5.2.8",
-    "@testing-library/user-event": "^14.5.0",
-    "@types/node": "^22.0.0",
-    "@vitest/ui": "^3.2.4",
-    "c8": "^9.1.0",
-    "eslint": "^9.0.0",
-    "jsdom": "^24.0.0",
-    "prettier": "^3.3.0",
-    "svelte": "^5.38.7",
-    "svelte-check": "^4.0.0",
-    "typescript": "^5.8.2",
-    "vite": "^7.1.4",
-    "vitest": "^3.2.4"
-  },
-  "dependencies": {
-    "@melt-ui/svelte": "^0.86.6",
-    "@repo/database": "workspace:*",
-    "@repo/i18n": "workspace:*",
-    "bits-ui": "^2.9.6",
-    "clsx": "^2.1.1",
-    "tailwind-merge": "^3.3.1",
-    "tailwind-variants": "^3.1.0",
-    "tslib": "^2.7.0"
-  }
-=======
     "name":  "@repo/ui",
     "version":  "0.0.0",
     "type":  "module",
@@ -182,5 +92,4 @@
                          "tslib":  "^2.7.0",
                          "zod":  "^3.22.4"
                      }
->>>>>>> 99dc82bc
 }